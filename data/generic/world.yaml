items:
  small_key: {}
  map_fragment:
    state: unreadable
    states:
      unreadable: {}
      readable: {}
  ashen_crown: {}
  locked_chest:
    state: closed
    states:
      closed: {}
      open: {}

rooms:
  hut:
    items:
      - small_key
    exits:
      - forest
  forest:
    items:
      - map_fragment
    exits:
      - hut
      - ash_village
  ruins:
    items:
      - locked_chest
    exits:
      - forest
  ash_village:
    items: []
    exits:
      - forest

npcs:
  ashram:
    state: unknown
    states:
      unknown: {}
      met: {}
      helped: {}
    meet:
      location: forest

actions:
  open_chest:
    trigger: use
    item: small_key
    target_item: locked_chest
    preconditions:
      is_location: ruins
    effect:
      item_condition:
        - item: locked_chest
          state: open
        - item: ashen_crown
          location: ruins
  interpret_map:
    trigger: use
    item: map_fragment
    preconditions:
      npc_met: ashram
    effect:
      item_condition:
        - item: map_fragment
          state: readable
<<<<<<< HEAD
=======
      add_exit:
        - room: forest
          target: ruins
  open_ruins:
    trigger: use
    preconditions:
      npc_help: ashram
    effect:
      item_condition:
        - item: ashen_crown
          location: ruins
>>>>>>> 072357a0

start: hut

endings:
  crown_returned:
    preconditions:
      is_location: ash_village
      item_condition:
        item: ashen_crown
        location: INVENTORY<|MERGE_RESOLUTION|>--- conflicted
+++ resolved
@@ -66,8 +66,6 @@
       item_condition:
         - item: map_fragment
           state: readable
-<<<<<<< HEAD
-=======
       add_exit:
         - room: forest
           target: ruins
@@ -79,7 +77,6 @@
       item_condition:
         - item: ashen_crown
           location: ruins
->>>>>>> 072357a0
 
 start: hut
 
