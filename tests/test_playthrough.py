--- conflicted
+++ resolved
@@ -22,11 +22,7 @@
         lambda: g.cmd_take("Small Key"),
         lambda: g.cmd_go("Forest"),
         lambda: g.cmd_take("Map Fragment"),
-<<<<<<< HEAD
         lambda: g.cmd_talk("Ashram"),
-=======
-        lambda: g.cmd_use("Map Fragment", "Map Fragment"),
->>>>>>> f7b37f7f
         lambda: g.cmd_go("Ruins"),
         lambda: g.cmd_take("Locked Chest"),
         lambda: g.cmd_use("Small Key", "Locked Chest"),
