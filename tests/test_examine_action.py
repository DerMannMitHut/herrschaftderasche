<<<<<<< HEAD
from engine import game, io
from engine.world_model import Action, Item, LocationTag
=======
from engine import game
from engine.world_model import Action, Item
>>>>>>> 431e200f


def test_examine_triggers_action(data_dir, io_backend):
    g = game.Game(str(data_dir / "en" / "world.yaml"), "en", io_backend=io_backend)

    g.world.items["stone"] = Item(names=["Stone"], description="A stone.")
    g.world.items["coin"] = Item(names=["Coin"], description="A coin.")
    g.world.rooms["start"].setdefault("items", []).append("stone")
    g.world.actions.append(
        Action(
            trigger="examine",
            item="stone",
            effect={"item_condition": {"item": "coin", "location": LocationTag.CURRENT_ROOM}},
            messages={"success": "You find a coin."},
        )
    )

    g.command_processor.describe_item("Stone")

    assert io_backend.outputs[-2:] == ["A stone.", "You find a coin."]
    assert "coin" in g.world.rooms[g.world.current].get("items", [])<|MERGE_RESOLUTION|>--- conflicted
+++ resolved
@@ -1,10 +1,5 @@
-<<<<<<< HEAD
 from engine import game, io
 from engine.world_model import Action, Item, LocationTag
-=======
-from engine import game
-from engine.world_model import Action, Item
->>>>>>> 431e200f
 
 
 def test_examine_triggers_action(data_dir, io_backend):
