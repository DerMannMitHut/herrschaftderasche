--- conflicted
+++ resolved
@@ -37,18 +37,7 @@
 
     def run(self) -> None:
         io.output(self.world.describe_current(self.messages))
-<<<<<<< HEAD
         self._check_end()
-        while self.running:
-            raw = io.get_input()
-            raw = llm.interpret(raw)
-            raw = parser.parse(raw)
-            cmd_word, *rest = raw.split(" ", 1)
-            cmd_key = self.reverse_cmds.get(cmd_word)
-            arg = rest[0] if rest else ""
-            handler = getattr(self, f"cmd_{cmd_key}", self.cmd_unknown)
-            handler(arg)
-=======
         try:
             while self.running:
                 raw = io.get_input()
@@ -63,7 +52,6 @@
             io.output(self.messages["farewell"])
         finally:
             self._save_state()
->>>>>>> eb3a5664
 
     def _save_state(self) -> None:
         data = self.world.to_state()
