--- conflicted
+++ resolved
@@ -6,16 +6,11 @@
 
 import yaml
 
-<<<<<<< HEAD
 from engine import io, parser, world, llm, integrity
 from .world_model import StateTag
-=======
-from engine import parser, world, integrity
 from .interfaces import IOBackend, LLMBackend
 from .io import ConsoleIO
 from .llm import NoOpLLM
->>>>>>> 431e200f
-
 from .commands import CommandProcessor
 from .language import LanguageManager
 from .persistence import SaveManager
