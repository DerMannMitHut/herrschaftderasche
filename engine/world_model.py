"""Data models for world elements."""

from __future__ import annotations

from enum import Enum
from typing import Any, Dict, List

from pydantic import BaseModel, ConfigDict, Field as PydanticField


class LocationTag(Enum):
    INVENTORY = "INVENTORY"
    CURRENT_ROOM = "CURRENT_ROOM"


class StateTag(Enum):
    MET = "met"
    HELPED = "helped"


class Room(BaseModel):
<<<<<<< HEAD
    names: List[str]
    description: str
    items: List[str] = Field(default_factory=list)
    exits: Dict[str, Dict[str, Any]] = Field(default_factory=dict)
    occupants: List[str] = Field(default_factory=list)
=======
    names: List[str] = PydanticField(default_factory=list)
    description: str = ""
    items: List[str] = PydanticField(default_factory=list)
    exits: Dict[str, Dict[str, Any]] = PydanticField(default_factory=dict)
    occupants: List[str] = PydanticField(default_factory=list)
>>>>>>> 8950ddca

    model_config = ConfigDict(extra="forbid")

    def get(self, key: str, default: Any = None) -> Any:  # pragma: no cover - compat
        return getattr(self, key, default)

    def setdefault(self, key: str, default: Any) -> Any:  # pragma: no cover - compat
        value = getattr(self, key, None)
        if value is None:
            setattr(self, key, default)
            return default
        return value

    def __getitem__(self, key: str) -> Any:  # pragma: no cover - compat
        return getattr(self, key)

    def __setitem__(self, key: str, value: Any) -> None:  # pragma: no cover - compat
        setattr(self, key, value)


class Item(BaseModel):
<<<<<<< HEAD
    names: List[str]
    description: str | None = None
    state: str | StateTag | None = None
    states: Dict[str, Dict[str, Any]] = Field(default_factory=dict)
=======
    names: List[str] = PydanticField(default_factory=list)
    description: str = ""
    state: Optional[str | StateTag] = None
    states: Dict[str, Dict[str, Any]] = PydanticField(default_factory=dict)
>>>>>>> 8950ddca

    model_config = ConfigDict(extra="forbid")

    def get(self, key: str, default: Any = None) -> Any:  # pragma: no cover - compat
        return getattr(self, key, default)

    def __getitem__(self, key: str) -> Any:  # pragma: no cover - compat
        return getattr(self, key)

    def __setitem__(self, key: str, value: Any) -> None:  # pragma: no cover - compat
        setattr(self, key, value)


class Npc(BaseModel):
<<<<<<< HEAD
    names: List[str]
    state: str | StateTag | None = None
    states: Dict[str, Dict[str, Any]] = Field(default_factory=dict)
    meet: Dict[str, Any] = Field(default_factory=dict)
=======
    names: List[str] = PydanticField(default_factory=list)
    state: Optional[str | StateTag] = None
    states: Dict[str, Dict[str, Any]] = PydanticField(default_factory=dict)
    meet: Dict[str, Any] = PydanticField(default_factory=dict)
>>>>>>> 8950ddca

    model_config = ConfigDict(extra="forbid")

    def get(self, key: str, default: Any = None) -> Any:  # pragma: no cover - compat
        return getattr(self, key, default)

    def __getitem__(self, key: str) -> Any:  # pragma: no cover - compat
        return getattr(self, key)

    def __setitem__(self, key: str, value: Any) -> None:  # pragma: no cover - compat
        setattr(self, key, value)


class Action(BaseModel):
<<<<<<< HEAD
    trigger: str
    item: str
    target_item: str | None = None
    target_npc: str | None = None
    preconditions: Dict[str, Any] | None = None
    effect: Dict[str, Any] | None = None
    messages: Dict[str, str] = Field(default_factory=dict)
=======
    trigger: Optional[str] = None
    item: Optional[str] = None
    target_item: Optional[str] = None
    target_npc: Optional[str] = None
    preconditions: Optional[Dict[str, Any]] = None
    effect: Optional[Dict[str, Any]] = None
    messages: Dict[str, str] = PydanticField(default_factory=dict)
>>>>>>> 8950ddca

    model_config = ConfigDict(extra="forbid")

    def get(self, key: str, default: Any = None) -> Any:  # pragma: no cover - compat
        return getattr(self, key, default)

    def __getitem__(self, key: str) -> Any:  # pragma: no cover - compat
        return getattr(self, key)

    def __setitem__(self, key: str, value: Any) -> None:  # pragma: no cover - compat
        setattr(self, key, value)


__all__ = [
    "LocationTag",
    "StateTag",
    "Room",
    "Item",
    "Npc",
    "Action",
]<|MERGE_RESOLUTION|>--- conflicted
+++ resolved
@@ -19,19 +19,11 @@
 
 
 class Room(BaseModel):
-<<<<<<< HEAD
     names: List[str]
     description: str
-    items: List[str] = Field(default_factory=list)
-    exits: Dict[str, Dict[str, Any]] = Field(default_factory=dict)
-    occupants: List[str] = Field(default_factory=list)
-=======
-    names: List[str] = PydanticField(default_factory=list)
-    description: str = ""
     items: List[str] = PydanticField(default_factory=list)
     exits: Dict[str, Dict[str, Any]] = PydanticField(default_factory=dict)
     occupants: List[str] = PydanticField(default_factory=list)
->>>>>>> 8950ddca
 
     model_config = ConfigDict(extra="forbid")
 
@@ -53,17 +45,10 @@
 
 
 class Item(BaseModel):
-<<<<<<< HEAD
     names: List[str]
     description: str | None = None
     state: str | StateTag | None = None
-    states: Dict[str, Dict[str, Any]] = Field(default_factory=dict)
-=======
-    names: List[str] = PydanticField(default_factory=list)
-    description: str = ""
-    state: Optional[str | StateTag] = None
     states: Dict[str, Dict[str, Any]] = PydanticField(default_factory=dict)
->>>>>>> 8950ddca
 
     model_config = ConfigDict(extra="forbid")
 
@@ -78,17 +63,10 @@
 
 
 class Npc(BaseModel):
-<<<<<<< HEAD
     names: List[str]
     state: str | StateTag | None = None
-    states: Dict[str, Dict[str, Any]] = Field(default_factory=dict)
-    meet: Dict[str, Any] = Field(default_factory=dict)
-=======
-    names: List[str] = PydanticField(default_factory=list)
-    state: Optional[str | StateTag] = None
     states: Dict[str, Dict[str, Any]] = PydanticField(default_factory=dict)
     meet: Dict[str, Any] = PydanticField(default_factory=dict)
->>>>>>> 8950ddca
 
     model_config = ConfigDict(extra="forbid")
 
@@ -103,23 +81,13 @@
 
 
 class Action(BaseModel):
-<<<<<<< HEAD
     trigger: str
     item: str
     target_item: str | None = None
     target_npc: str | None = None
     preconditions: Dict[str, Any] | None = None
     effect: Dict[str, Any] | None = None
-    messages: Dict[str, str] = Field(default_factory=dict)
-=======
-    trigger: Optional[str] = None
-    item: Optional[str] = None
-    target_item: Optional[str] = None
-    target_npc: Optional[str] = None
-    preconditions: Optional[Dict[str, Any]] = None
-    effect: Optional[Dict[str, Any]] = None
     messages: Dict[str, str] = PydanticField(default_factory=dict)
->>>>>>> 8950ddca
 
     model_config = ConfigDict(extra="forbid")
 
