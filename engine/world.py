"""World representation loaded from data files."""

from pathlib import Path
from typing import Any, Dict, Callable

import yaml
import re


def _compile_condition(expr: str) -> Callable[["World"], bool]:
    expr_cf = expr.casefold()
    expr_cf = re.sub(r"\band\b", " and ", expr_cf)
    expr_cf = re.sub(r"\bor\b", " or ", expr_cf)
    expr_cf = re.sub(r"at ([a-z0-9_]+)", r'(self.current == "\1")', expr_cf)
    expr_cf = re.sub(r"inventory has ([a-z0-9_]+)", r'("\1" in self.inventory)', expr_cf)
    expr_cf = re.sub(
        r"inventory lacks ([a-z0-9_]+)", r'("\1" not in self.inventory)', expr_cf
    )
    expr_cf = re.sub(
        r"([a-z0-9_]+) has ([a-z0-9_]+)",
        r'("\2" in self.rooms.get("\1", {}).get("items", []))',
        expr_cf,
    )
    expr_cf = re.sub(
        r"([a-z0-9_]+) lacks ([a-z0-9_]+)",
        r'("\2" not in self.rooms.get("\1", {}).get("items", []))',
        expr_cf,
    )
    code = compile(expr_cf, "<condition>", "eval")

    def func(world: "World") -> bool:
        return bool(eval(code, {}, {"self": world}))

    return func


class World:
    def __init__(self, data: Dict[str, Any]):
        self.rooms = data["rooms"]
        self.items = data.get("items", {})
        self.current = data["start"]
        self.inventory: list[str] = data.get("inventory", [])
<<<<<<< HEAD
        self.endings = data.get("endings", {})
        for ending in self.endings.values():
            cond = ending.get("condition")
            if cond:
                ending["check"] = _compile_condition(cond)
=======
        # Track states for items that define them.
        self.item_states: Dict[str, str] = {
            item_id: item_data.get("state")
            for item_id, item_data in self.items.items()
            if item_data.get("state") is not None
        }
>>>>>>> eb3a5664
        # Remember the initial state so that we can later compute differences.
        self._base_rooms: Dict[str, list[str]] = {
            room_id: list(room.get("items", [])) for room_id, room in self.rooms.items()
        }
        self._base_inventory: list[str] = list(self.inventory)
        self._base_item_states: Dict[str, str] = dict(self.item_states)

    @classmethod
    def from_file(cls, path: str | Path) -> "World":
        with open(path, encoding="utf-8") as fh:
            data = yaml.safe_load(fh)
        return cls(data)

    @classmethod
    def from_files(cls, config_path: str | Path, language_path: str | Path) -> "World":
        with open(config_path, encoding="utf-8") as fh:
            base = yaml.safe_load(fh)
        with open(language_path, encoding="utf-8") as fh:
            lang = yaml.safe_load(fh)
        items: Dict[str, Any] = base.get("items", {})
        for item_id, item_data in lang.get("items", {}).items():
            item_cfg = items.setdefault(item_id, {})
            lang_states = item_data.get("states")
            if lang_states:
                base_states = item_cfg.setdefault("states", {})
                for state_id, state_cfg in lang_states.items():
                    base_states.setdefault(state_id, {}).update(state_cfg)
            for key, value in item_data.items():
                if key != "states":
                    item_cfg[key] = value
        rooms: Dict[str, Any] = {}
        lang_rooms = lang.get("rooms", {})
        for room_id, cfg_room in base.get("rooms", {}).items():
            room: Dict[str, Any] = {}
            if cfg_room.get("items"):
                room["items"] = list(cfg_room["items"])
            exits: Dict[str, Any] = {}
            for target in cfg_room.get("exits", []):
                names = lang_rooms.get(target, {}).get("names", [target])
                exits[target] = names
            if exits:
                room["exits"] = exits
            lang_room = lang_rooms.get(room_id, {})
            names = lang_room.get("names")
            if names:
                room["names"] = names
            desc = lang_room.get("description")
            if desc is not None:
                room["description"] = desc
            rooms[room_id] = room
        endings: Dict[str, Any] = {}
        for end_id, cond in base.get("endings", {}).items():
            endings[end_id] = {"condition": cond}
        for end_id, desc in lang.get("endings", {}).items():
            endings.setdefault(end_id, {})["description"] = desc
        data = {"items": items, "rooms": rooms, "start": base["start"], "endings": endings}
        return cls(data)

    def to_state(self) -> Dict[str, Any]:
        """Return the minimal state describing differences from the base world."""
        state: Dict[str, Any] = {"current": self.current}
        if self.inventory != self._base_inventory:
            state["inventory"] = self.inventory
        rooms_diff: Dict[str, list[str]] = {}
        for room_id, room in self.rooms.items():
            items = list(room.get("items", []))
            base_items = self._base_rooms.get(room_id, [])
            if items != base_items:
                rooms_diff[room_id] = items
        if rooms_diff:
            state["rooms"] = rooms_diff
        states_diff: Dict[str, str] = {}
        for item_id, cur_state in self.item_states.items():
            if self._base_item_states.get(item_id) != cur_state:
                states_diff[item_id] = cur_state
        if states_diff:
            state["item_states"] = states_diff
        return state

    def save(self, path: str | Path) -> None:
        with open(path, "w", encoding="utf-8") as fh:
            yaml.safe_dump(self.to_state(), fh)

    def load_state(self, path: str | Path) -> None:
        with open(path, encoding="utf-8") as fh:
            data = yaml.safe_load(fh) or {}
        self.current = data.get("current", self.current)
        # Only override inventory if it was stored; otherwise keep base inventory.
        self.inventory = data.get("inventory", self.inventory)
        room_items = data.get("rooms", {})
        for room_id, room in self.rooms.items():
            items = room_items.get(room_id)
            if items is None:
                continue
            if items:
                room["items"] = items
            else:
                room.pop("items", None)
        item_states = data.get("item_states", {})
        for item_id, state in item_states.items():
            if item_id in self.item_states:
                self.item_states[item_id] = state
                self.items[item_id]["state"] = state

    def describe_current(self, messages: Dict[str, str] | None = None) -> str:
        room = self.rooms[self.current]
        desc = room["description"]
        room_items = room.get("items", [])
        if room_items:
            item_names = [self.items[i]["names"][0] for i in room_items]
            if messages:
                desc += " " + messages["items_here"].format(items=", ".join(item_names))
            else:  # pragma: no cover - fallback without messages
                desc += " You see here: " + ", ".join(item_names)
        exits = room.get("exits", {})
        if exits:
            exit_names = []
            for names in exits.values():
                if isinstance(names, list):
                    exit_names.append(names[0])
                else:  # pragma: no cover - legacy single-string syntax
                    exit_names.append(names)
            if messages:
                desc += " " + messages["exits"].format(exits=", ".join(exit_names))
            else:  # pragma: no cover - fallback without messages
                desc += " Exits: " + ", ".join(exit_names)
        return desc

    def describe_item(self, item_name: str) -> str | None:
        item_name_cf = item_name.casefold()
        room = self.rooms[self.current]
        for item_id in room.get("items", []):
            item = self.items.get(item_id, {})
            names = item.get("names", [])
            if any(name.casefold() == item_name_cf for name in names):
                state = self.item_states.get(item_id)
                if state:
                    desc = item.get("states", {}).get(state, {}).get("description")
                    if desc is not None:
                        return desc
                return item.get("description")
        for item_id in self.inventory:
            item = self.items.get(item_id, {})
            names = item.get("names", [])
            if any(name.casefold() == item_name_cf for name in names):
                state = self.item_states.get(item_id)
                if state:
                    desc = item.get("states", {}).get(state, {}).get("description")
                    if desc is not None:
                        return desc
                return item.get("description")
        return None

    def move(self, exit_name: str) -> bool:
        room = self.rooms[self.current]
        exits = room.get("exits", {})
        exit_name_cf = exit_name.casefold()
        for target, names in exits.items():
            if isinstance(names, list):
                name_list = names
            else:  # pragma: no cover - legacy single-string syntax
                name_list = [names]
            if any(name.casefold() == exit_name_cf for name in name_list):
                self.current = target
                return True
        return False

    def take(self, item_name: str) -> bool:
        room = self.rooms[self.current]
        items = room.get("items", [])
        item_name_cf = item_name.casefold()
        for item_id in list(items):
            names = self.items.get(item_id, {}).get("names", [])
            if any(name.casefold() == item_name_cf for name in names):
                items.remove(item_id)
                self.inventory.append(item_id)
                return True
        return False

    def drop(self, item_name: str) -> bool:
        item_name_cf = item_name.casefold()
        for item_id in list(self.inventory):
            names = self.items.get(item_id, {}).get("names", [])
            if any(name.casefold() == item_name_cf for name in names):
                self.inventory.remove(item_id)
                room = self.rooms[self.current]
                room.setdefault("items", []).append(item_id)
                return True
        return False

    def set_item_state(self, item_id: str, state: str) -> bool:
        """Set the state for an item if the state exists.

        Returns True if the state was changed, False otherwise."""
        item = self.items.get(item_id)
        if not item:
            return False
        states = item.get("states")
        if not states or state not in states:
            return False
        self.item_states[item_id] = state
        item["state"] = state
        return True

    def describe_inventory(self, messages: Dict[str, str]) -> str:
        if not self.inventory:
            return messages["inventory_empty"]
        item_names = [self.items[i]["names"][0] for i in self.inventory]
        return messages["inventory_items"].format(items=", ".join(item_names))

    def check_endings(self) -> str | None:
        for ending in self.endings.values():
            check = ending.get("check")
            if check and check(self):
                return ending.get("description")
        return None<|MERGE_RESOLUTION|>--- conflicted
+++ resolved
@@ -40,21 +40,16 @@
         self.items = data.get("items", {})
         self.current = data["start"]
         self.inventory: list[str] = data.get("inventory", [])
-<<<<<<< HEAD
         self.endings = data.get("endings", {})
         for ending in self.endings.values():
             cond = ending.get("condition")
             if cond:
                 ending["check"] = _compile_condition(cond)
-=======
-        # Track states for items that define them.
         self.item_states: Dict[str, str] = {
             item_id: item_data.get("state")
             for item_id, item_data in self.items.items()
             if item_data.get("state") is not None
         }
->>>>>>> eb3a5664
-        # Remember the initial state so that we can later compute differences.
         self._base_rooms: Dict[str, list[str]] = {
             room_id: list(room.get("items", [])) for room_id, room in self.rooms.items()
         }
